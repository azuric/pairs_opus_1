--- conflicted
+++ resolved
@@ -1,15 +1,14 @@
-﻿//using System;
-//using System.Collections.Generic;
-//using SmartQuant;
-//using Parameters;
-//using SmartQuant.Strategy_;
-//using SmartQuant.Component;
-//using System.Linq;
-//using MathNet.Numerics.LinearAlgebra;
-//using Newtonsoft.Json.Linq;
-//using System.IO;
-
-/*
+﻿using System;
+using System.Collections.Generic;
+using SmartQuant;
+using Parameters;
+using SmartQuant.Strategy_;
+using SmartQuant.Component;
+using System.Linq;
+using MathNet.Numerics.LinearAlgebra;
+using Newtonsoft.Json.Linq;
+using System.IO;
+
 namespace StrategyManagement
 {
     /// <summary>
@@ -703,792 +702,4 @@
         }
 
     }
-}
-
-*/
-
-using System;
-using System.Collections.Generic;
-using SmartQuant;
-using Parameters;
-using SmartQuant.Strategy_;
-using SmartQuant.Component;
-using System.Linq;
-using StrategyManagement;
-using Newtonsoft.Json.Linq;
-using System.IO;
-
-namespace StrategyManagement
-{
-    /// <summary>
-    /// GC Momentum Strategy with 24-feature filter
-    /// Features: diff_ema, run_ema, range, std_emv, snr_ema, tickvolume_ema (4 periods each)
-    /// </summary>
-    public class MomStrategyManagerFilter : BaseStrategyManager
-    {
-        // Core parameters
-        private readonly Queue<double> priceWindow;
-        private int lookbackPeriod;
-        private double entryThreshold;
-        private double exitThreshold;
-        private double movingAverage;
-        private double standardDeviation;
-        private bool isStatisticsReady;
-
-        // Signal tracking
-        private DateTime currentDate;
-        private double signal_ma;
-        private double signal;
-        private double alpha;
-        private double dailyMad;
-        private double mad;
-
-        // Filter components (24 features)
-        private int FeatureCount { get; set; }  // Should be 24
-        private int[] FeatureIndices { get; set; }  // Maps 24 features to AlphaManager Data indices
-        public double[] Features { get; private set; }  // Extracted 24 features
-        public SimpleMatrix<double> BinsMatrix { get; private set; }  // 24 x 5 (bin edges)
-        public double[] WeightsArray { get; protected set; }  // 96 weights (24 features × 4 bins)
-        public double[] Data { get; private set; }  // Full AlphaManager data array
-        private double filterThreshold;
-
-        // Signal state tracking (prevents multiple entries per signal)
-        private bool longSignalActive = false;
-        private bool shortSignalActive = false;
-        private bool longSignalFilterPassed = false;
-        private bool shortSignalFilterPassed = false;
-
-        private StreamWriter metricsWriter;
-        private bool isWritingMetrics;
-        private string metricsFilePath;
-        private int tradeCount;
-
-        public MomStrategyManagerFilter(Instrument tradeInstrument) : base("mom_filter", tradeInstrument)
-        {
-            priceWindow = new Queue<double>();
-            isStatisticsReady = false;
-        }
-
-        public override void Initialize(StrategyParameters parameters)
-        {
-            base.Initialize(parameters);
-
-            // Basic parameters
-            lookbackPeriod = 240;
-            entryThreshold = 0.5;
-            exitThreshold = 0.01;
-            alpha = 2.0 / (lookbackPeriod + 1.0);
-
-            // Parse threshold from parameters
-
-            lookbackPeriod = Convert.ToInt32(parameters.threshold_entry[0][0]);
-            entryThreshold = Convert.ToDouble(parameters.threshold_entry[0][1]);
-
-            exitThreshold = Convert.ToDouble(parameters.threshold_exit[0][0]);
-
-
-            Console.WriteLine($"MomStrategy {Name} initialized:");
-            Console.WriteLine($"  Lookback Period: {lookbackPeriod}");
-            Console.WriteLine($"  Entry Threshold: {entryThreshold}");
-            Console.WriteLine($"  Exit Threshold: {exitThreshold}");
-
-            // Initialize filter components
-            FeatureCount = Convert.ToInt32(parameters.additional_params["featureCount"]);
-
-            if (FeatureCount != 24)
-            {
-                Console.WriteLine($"  WARNING: Expected 24 features, got {FeatureCount}");
-            }
-
-            // Load feature indices mapping (24 indices)
-            if (parameters.additional_params.ContainsKey("featureIndices"))
-            {
-                List<int> featureIndicesList = ConvertParametersToIntList(parameters, "featureIndices");
-                FeatureIndices = featureIndicesList.ToArray();
-                Console.WriteLine($"  Feature Indices loaded: {FeatureIndices.Length} indices");
-                Console.WriteLine($"    First 5: [{string.Join(", ", FeatureIndices.Take(5))}]");
-                Console.WriteLine($"    Last 5: [{string.Join(", ", FeatureIndices.Skip(19).Take(5))}]");
-            }
-            else
-            {
-                // Fallback: assume sequential indices
-                FeatureIndices = Enumerable.Range(0, FeatureCount).ToArray();
-                Console.WriteLine($"  Feature Indices: Not specified, using 0-{FeatureCount - 1}");
-            }
-
-            // Load bins (24 features × 5 edges)
-            List<List<double>> Bins = ConvertParametersToBins(parameters);
-            double[][] binsArray = Bins.ConvertAll(sublist => sublist.ToArray()).ToArray();
-            double[,] binsArray_ = ConvertJaggedToMulti(binsArray);
-            BinsMatrix = SimpleMatrix<double>.Build.DenseOfArray(binsArray_);
-
-            Console.WriteLine($"  Bins Matrix: {BinsMatrix.RowCount} x {BinsMatrix.ColumnCount}");
-
-            if (BinsMatrix.RowCount != 24)
-            {
-                Console.WriteLine($"  WARNING: Expected 24 bin rows, got {BinsMatrix.RowCount}");
-            }
-
-            // Load weights (96 = 24 features × 4 bins)
-            WeightsArray = new double[FeatureCount * 4];
-            List<double> Weights = ConvertParametersToWeights(parameters);
-            if (Weights != null)
-            {
-                WeightsArray = Weights.ToArray();
-            }
-
-            int nonZeroWeights = WeightsArray.Count(w => Math.Abs(w) > 1e-10);
-            Console.WriteLine($"  Weights: {WeightsArray.Length} total, {nonZeroWeights} non-zero");
-
-            if (WeightsArray.Length != 96)
-            {
-                Console.WriteLine($"  WARNING: Expected 96 weights (24×4), got {WeightsArray.Length}");
-            }
-
-            // Load filter threshold
-            if (parameters.additional_params.ContainsKey("filterThreshold"))
-            {
-                filterThreshold = Convert.ToDouble(parameters.additional_params["filterThreshold"]);
-            }
-            else
-            {
-                filterThreshold = entryThreshold;
-            }
-            Console.WriteLine($"  Filter Threshold: {filterThreshold}");
-
-            // Initialize features array (24 features)
-            Features = new double[FeatureCount];
-
-            InitializeMetricsWriter();
-
-            Console.WriteLine($"  Filter enabled with signal state tracking");
-            Console.WriteLine($"  Expected features: diff_ema, run_ema, range, std_emv, snr_ema, tickvolume_ema (4 periods each)");
-        }
-
-        private List<int> ConvertParametersToIntList(StrategyParameters parameters, string key)
-        {
-            if (parameters.additional_params.ContainsKey(key))
-            {
-                var value = parameters.additional_params[key];
-                if (value is JArray jArray)
-                    return jArray.ToObject<List<int>>();
-                if (value is List<int> list)
-                    return list;
-                if (value is IEnumerable<object> enumerable)
-                    return enumerable.Select(x => Convert.ToInt32(x)).ToList();
-            }
-            return null;
-        }
-
-        private List<double> ConvertParametersToWeights(StrategyParameters parameters)
-        {
-            if (parameters.additional_params.ContainsKey("weights"))
-            {
-                var value = parameters.additional_params["weights"];
-                if (value is JArray jArray)
-                    return jArray.ToObject<List<double>>();
-                if (value is List<double> list)
-                    return list;
-                if (value is IEnumerable<object> enumerable)
-                    return enumerable.Select(x => Convert.ToDouble(x)).ToList();
-            }
-            return null;
-        }
-
-        public List<List<double>> ConvertParametersToBins(StrategyParameters parameters)
-        {
-            if (parameters.additional_params.ContainsKey("bins"))
-            {
-                var value = parameters.additional_params["bins"];
-                if (value is JArray jArray)
-                    return jArray.ToObject<List<List<double>>>();
-                if (value is List<List<double>> list)
-                    return list;
-                if (value is IEnumerable<object> enumerable)
-                {
-                    return enumerable
-                        .Select(inner => ((IEnumerable<object>)inner)
-                            .Select(x => Convert.ToDouble(x))
-                            .ToList())
-                        .ToList();
-                }
-            }
-            return null;
-        }
-
-        // Consolidated bar processing and trading logic
-        public override void OnBar(Bar[] bars)
-        {
-            Bar signalBar = GetSignalBar(bars);
-            Bar executionBar = GetExecutionInstrumentBar(bars);
-
-            // 1. Update signal and statistics
-            UpdateSignalAndStatistics(signalBar);
-
-            // 2. Get features from AlphaManager and extract our 24 features
-            Data = AlphaManager.GetData();
-
-            if (Data != null && Data.Length > 0)
-            {
-                UpdateFeaturesFromData(Data);
-            }
-
-            // 3. Cancel any pending orders
-            CancelCurrentOrder();
-
-            int currentTheoPosition = GetCurrentTheoPosition();
-
-            // 4. Check exit conditions first
-            if (currentTheoPosition != 0)
-            {
-                if (ShouldExitPosition(bars, currentTheoPosition))
-                {
-                    ExecuteTheoreticalExit(bars, currentTheoPosition);
-                    UpdateMetrics(signalBar);
-                    return;
-                }
-            }
-
-            // 5. Check entry conditions (from old ShouldEnter methods) - ONLY if no position
-            if (currentTheoPosition == 0 && !HasLiveOrder() && isStatisticsReady)
-            {
-                // Check long entry with filter
-                if (IsWithinTradingHours(signalBar.DateTime) && CanEnterNewPosition(signalBar.DateTime))
-                {
-                    bool longSignalTriggered = signal > mad * entryThreshold;
-                    
-                    // SIGNAL STATE TRACKING - Check filter only once per signal breach
-                    if (longSignalTriggered && !longSignalActive)
-                    {
-                        longSignalActive = true;
-                        longSignalFilterPassed = PassesFilter();
-                    }
-                    
-                    // If signal dropped below threshold, reset for next signal
-                    if (!longSignalTriggered && longSignalActive)
-                    {
-                        longSignalActive = false;
-                        longSignalFilterPassed = false;
-                    }
-                    
-                    // Enter long if signal is active AND filter passed
-                    if (longSignalActive && longSignalFilterPassed)
-                    {
-                        ExecuteTheoreticalEntry(bars, OrderSide.Buy);
-                        WriteTradeMetrics(bars, OrderSide.Buy, 0);
-                        longSignalActive = false;
-                        longSignalFilterPassed = false;
-                    }
-                    else
-                    {
-                        // Check short entry with filter
-                        bool shortSignalTriggered = signal < -mad * entryThreshold;
-                        
-                        // SIGNAL STATE TRACKING - Check filter only once per signal breach
-                        if (shortSignalTriggered && !shortSignalActive)
-                        {
-                            shortSignalActive = true;
-                            shortSignalFilterPassed = PassesFilter();
-                        }
-                        
-                        // If signal rose above threshold, reset for next signal
-                        if (!shortSignalTriggered && shortSignalActive)
-                        {
-                            shortSignalActive = false;
-                            shortSignalFilterPassed = false;
-                        }
-                        
-                        // Enter short if signal is active AND filter passed
-                        if (shortSignalActive && shortSignalFilterPassed)
-                        {
-                            ExecuteTheoreticalEntry(bars, OrderSide.Sell);
-                            shortSignalActive = false;
-                            shortSignalFilterPassed = false;
-                        }
-                    }
-                }
-            }
-
-            // 6. Update metrics
-            UpdateMetrics(signalBar);
-        }
-
-        private void UpdateSignalAndStatistics(Bar signalBar)
-        {
-            signal_ma = EMA(alpha, signalBar.Close, signal_ma);
-            priceWindow.Enqueue(signalBar.Close);
-            signal = 10000 * ((signalBar.Close / signal_ma) - 1.0);
-
-            if (priceWindow.Count > lookbackPeriod)
-            {
-                priceWindow.Dequeue();
-            }
-
-            if (priceWindow.Count >= lookbackPeriod)
-            {
-                CalculateStatistics();
-                isStatisticsReady = true;
-
-                if (signalBar.CloseDateTime.Date != currentDate)
-                {
-                    dailyMad = mad;
-                    currentDate = signalBar.CloseDateTime.Date;
-                    mad = Math.Abs(signal);
-                }
-                else if (Math.Abs(signal) > mad)
-                {
-                    mad = Math.Abs(signal);
-                }
-            }
-        }
-
-        private void UpdateMetrics(Bar signalBar)
-        {
-            if (DualPositionManager?.TheoPositionManager != null)
-                DualPositionManager.TheoPositionManager.UpdateTradeMetric(signalBar);
-
-            if (DualPositionManager?.ActualPositionManager != null)
-                DualPositionManager.ActualPositionManager.UpdateTradeMetric(signalBar);
-        }
-
-        private bool ShouldExitPosition(Bar[] bars, int currentPosition)
-        {
-            Bar signalBar = GetSignalBar(bars);
-
-            if (ShouldExitAllPositions(signalBar.DateTime))
-                return true;
-
-            if (!isStatisticsReady)
-                return false;
-
-            if (currentPosition > 0)
-                return signal < exitThreshold;
-            else
-                return signal > -exitThreshold;
-        }
-
-<<<<<<< HEAD
-        public override bool ShouldEnterLongPosition(Bar[] bars)
-        {
-            Bar signalBar = GetSignalBar(bars);
-
-            // Basic checks
-            if (!IsWithinTradingHours(signalBar.DateTime) || !CanEnterNewPosition(signalBar.DateTime))
-                return false;
-
-            if (!isStatisticsReady)
-                return false;
-
-            // Check if signal is above threshold
-            bool signalTriggered = signal > dailyMad * entryThreshold;
-
-            // SIGNAL STATE TRACKING - Check filter only once per signal breach
-            if (signalTriggered && !longSignalActive)
-            {
-                // NEW SIGNAL - Check filter once
-                longSignalActive = true;
-                longSignalFilterPassed = PassesFilter();
-
-                //Console.WriteLine($"[NEW LONG SIGNAL] {signalBar.DateTime:yyyy-MM-dd HH:mm:ss} Signal={signal:F2} MAD*Thresh={mad * entryThreshold:F2} Filter={longSignalFilterPassed}");
-            }
-
-            // If signal dropped below threshold, reset for next signal
-            if (!signalTriggered && longSignalActive)
-            {
-                longSignalActive = false;
-                longSignalFilterPassed = false;
-            }
-
-            // Only enter if signal is active AND filter passed
-            return longSignalActive && longSignalFilterPassed;
-        }
-
-        public override bool ShouldEnterShortPosition(Bar[] bars)
-        {
-            Bar signalBar = GetSignalBar(bars);
-
-            // Basic checks
-            if (!IsWithinTradingHours(signalBar.DateTime) || !CanEnterNewPosition(signalBar.DateTime))
-                return false;
-
-            if (!isStatisticsReady)
-                return false;
-
-            // Check if signal is below threshold
-            bool signalTriggered = signal < -dailyMad * entryThreshold;
-
-            // SIGNAL STATE TRACKING - Check filter only once per signal breach
-            if (signalTriggered && !shortSignalActive)
-            {
-                // NEW SIGNAL - Check filter once
-                shortSignalActive = true;
-                shortSignalFilterPassed = PassesFilter();
-
-                if (shortSignalFilterPassed)
-                {
-                    Console.WriteLine(signalBar.CloseDateTime + "," + signalBar.Close);
-                    Console.WriteLine();
-                }
-                //Console.WriteLine($"[NEW SHORT SIGNAL] {signalBar.DateTime:yyyy-MM-dd HH:mm:ss} Signal={signal:F2} MAD*Thresh={-mad * entryThreshold:F2} Filter={shortSignalFilterPassed}");
-            }
-
-            // If signal rose above threshold, reset for next signal
-            if (!signalTriggered && shortSignalActive)
-            {
-                shortSignalActive = false;
-                shortSignalFilterPassed = false;
-            }
-
-            // Only enter if signal is active AND filter passed
-            return shortSignalActive && shortSignalFilterPassed;
-        }
-=======
-
->>>>>>> d4e001f7
-
-        private bool PassesFilter()
-        {
-            if (Features == null || Features.Length != FeatureCount)
-            {
-                //Console.WriteLine($"  [FILTER] Features not available (length={Features?.Length ?? 0}, expected={FeatureCount}) - ALLOWING trade (fail-safe)");
-                return true;
-            }
-
-            double filterScore = CalculateFilterScore();
-            bool passes = filterScore >= filterThreshold;
-
-
-            //Console.WriteLine($"  [FILTER] Score={filterScore:F6} Threshold={filterThreshold:F6} Pass={passes}");
-
-            return passes;
-        }
-
-        private double CalculateFilterScore()
-        {
-            double[] binnedFeatures = GetBinnedFeaturesArray(BinsMatrix, Features);
-
-            double score = 0.0;
-            for (int i = 0; i < binnedFeatures.Length && i < WeightsArray.Length; i++)
-            {
-                score += binnedFeatures[i] * WeightsArray[i];
-                Console.WriteLine(i + ": " + binnedFeatures[i] * WeightsArray[i]);
-
-            }
-
-            Console.WriteLine("Score " + score);
-            return score;
-        }
-
-
-
-        private void CalculateStatistics()
-        {
-            if (priceWindow.Count == 0) return;
-
-            double sum = 0;
-            foreach (var price in priceWindow)
-                sum += price;
-            movingAverage = sum / priceWindow.Count;
-
-            double sumSquaredDeviations = 0;
-            foreach (var price in priceWindow)
-                sumSquaredDeviations += Math.Pow(price - movingAverage, 2);
-            standardDeviation = Math.Sqrt(sumSquaredDeviations / priceWindow.Count);
-        }
-
-        private double EMA(double alpha, double x, double ema_x)
-        {
-            if (!double.IsNaN(ema_x))
-                return ema_x + alpha * (x - ema_x);
-            else
-                return x;
-        }
-
-        /// <summary>
-        /// Extract 24 features from AlphaManager's full data array
-        /// Uses FeatureIndices to map our features to the correct positions
-        /// </summary>
-        public void UpdateFeaturesFromData(double[] dataArray)
-        {
-            if (dataArray == null || FeatureIndices == null)
-                return;
-
-            // Extract features at the specified indices
-            for (int i = 0; i < FeatureCount && i < FeatureIndices.Length; i++)
-            {
-                int sourceIndex = FeatureIndices[i];
-                if (sourceIndex >= 0 && sourceIndex < dataArray.Length)
-                {
-                    Features[i] = dataArray[sourceIndex];
-                }
-                else
-                {
-                    // Index out of range, set to 0
-                    Features[i] = 0.0;
-                }
-            }
-        }
-
-        public double[] GetBinnedFeaturesArray(SimpleMatrix<double> bin, double[] alphas)
-        {
-            int rows = bin.RowCount;
-            int cols = bin.ColumnCount;
-            int bins = cols - 1;
-
-            var outputArray = new double[FeatureCount * 4];
-            int index = 0;
-
-            for (int i = 0; i < FeatureCount; i++)
-            {
-                double value = alphas[i];
-
-                for (int j = 0; j < 4; j++)
-                {
-                    if (value > bin[i, j] && value <= bin[i, j + 1])
-                    {
-                        outputArray[index] = 1.0;
-                    }
-                    else
-                    {
-                        outputArray[index] = 0.0;
-                    }
-                    index++;
-                }
-            }
-            return outputArray;
-        }
-
-        public double[,] ConvertJaggedToMulti(double[][] jaggedArray)
-        {
-            if (jaggedArray.Length == 0 || jaggedArray[0].Length == 0)
-            {
-                throw new ArgumentException("The jagged array is empty or the first row is empty.");
-            }
-
-            int rows = jaggedArray.Length;
-            int cols = jaggedArray[0].Length;
-
-            double[,] multiArray = new double[rows, cols];
-
-            for (int i = 0; i < rows; i++)
-            {
-                if (jaggedArray[i].Length != cols)
-                {
-                    throw new ArgumentException($"Row {i} does not match the expected length of {cols}.");
-                }
-
-                for (int j = 0; j < cols; j++)
-                {
-                    multiArray[i, j] = jaggedArray[i][j];
-                }
-            }
-            return multiArray;
-        }
-
-        public override void ProcessBar(Bar[] bars)
-        {
-            //throw new NotImplementedException();
-        }
-        // Call this in your Initialize method
-        private void InitializeMetricsWriter()
-        {
-            if (!isWritingMetrics) return;
-
-            metricsWriter = new StreamWriter(metricsFilePath, false);
-
-            // Write header
-            var header = new List<string>
-    {
-        "trade_num",
-        "timestamp",
-        "side",
-        "pnl"
-    };
-
-            // Add feature value columns
-            string[] featureNames = new string[]
-            {
-        "diff_ema_120", "diff_ema_240", "diff_ema_480", "diff_ema_720",
-        "run_ema_120", "run_ema_240", "run_ema_480", "run_ema_720",
-        "range_120", "range_240", "range_480", "range_720",
-        "std_emv_120", "std_emv_240", "std_emv_480", "std_emv_720",
-        "snr_ema_120", "snr_ema_240", "snr_ema_480", "snr_ema_720",
-        "tickvolume_ema_120", "tickvolume_ema_240", "tickvolume_ema_480", "tickvolume_ema_720"
-            };
-
-            foreach (var name in featureNames)
-            {
-                header.Add(name);
-            }
-
-            // Add bin columns
-            foreach (var name in featureNames)
-            {
-                header.Add($"{name}_bin");
-            }
-
-            // Add contribution columns
-            foreach (var name in featureNames)
-            {
-                header.Add($"{name}_contribution");
-            }
-
-            // Add filter score
-            header.Add("filter_score");
-            header.Add("passes_filter");
-            header.Add("threshold");
-
-            metricsWriter.WriteLine(string.Join(",", header));
-            metricsWriter.Flush();
-
-            Console.WriteLine($"[METRICS] Initialized metrics writer: {metricsFilePath}");
-        }
-
-        // Call this when a trade is executed
-        private void WriteTradeMetrics(Bar[] bars, OrderSide side, double pnl)
-        {
-            if (!isWritingMetrics || metricsWriter == null) return;
-
-            var values = new List<string>();
-
-            // Trade info
-            values.Add(tradeCount.ToString());
-            values.Add(bars[0].CloseDateTime.ToString("yyyy-MM-dd HH:mm:ss"));
-            values.Add(side.ToString());
-            values.Add(pnl.ToString("F12"));
-
-            // Get current features
-            double[] features = AlphaManager?.GetData();
-
-            if (features == null || features.Length < 66)
-            {
-                Console.WriteLine($"[METRICS] WARNING: Features not available for trade {tradeCount}");
-                // Write placeholder row
-                for (int i = 0; i < 24 * 3 + 3; i++)
-                {
-                    values.Add("NaN");
-                }
-                metricsWriter.WriteLine(string.Join(",", values));
-                metricsWriter.Flush();
-                return;
-            }
-
-            // Extract the 24 features we care about
-            double[] extractedFeatures = new double[FeatureCount];
-            for (int i = 0; i < FeatureCount && i < FeatureIndices.Length; i++)
-            {
-                int sourceIndex = FeatureIndices[i];
-                if (sourceIndex < features.Length)
-                {
-                    extractedFeatures[i] = features[sourceIndex];
-                }
-                else
-                {
-                    extractedFeatures[i] = double.NaN;
-                }
-            }
-
-            // Write feature values
-            foreach (var feature in extractedFeatures)
-            {
-                values.Add(feature.ToString("G17")); // High precision
-            }
-
-            // Calculate bins and contributions
-            int[] bins = new int[FeatureCount];
-            double[] contributions = new double[FeatureCount];
-            double filterScore = 0.0;
-
-            for (int i = 0; i < FeatureCount; i++)
-            {
-                double featureValue = extractedFeatures[i];
-
-                // Find bin
-                int bin = GetBinForFeature(featureValue, i);
-                bins[i] = bin;
-
-                // Get contribution
-                int weightIndex = i * 4 + bin;
-                double contribution = (weightIndex < WeightsArray.Length) ? WeightsArray[weightIndex] : 0.0;
-                contributions[i] = contribution;
-
-                filterScore += contribution;
-            }
-
-            // Write bins
-            foreach (var bin in bins)
-            {
-                values.Add(bin.ToString());
-            }
-
-            // Write contributions
-            foreach (var contribution in contributions)
-            {
-                values.Add(contribution.ToString("F12"));
-            }
-
-            // Write filter score and pass/fail
-            values.Add(filterScore.ToString("F12"));
-            values.Add((filterScore >= filterThreshold).ToString());
-            values.Add(filterThreshold.ToString("F12"));
-
-            metricsWriter.WriteLine(string.Join(",", values));
-            metricsWriter.Flush();
-
-            // Log every 100 trades
-            if (tradeCount % 100 == 0)
-            {
-                Console.WriteLine($"[METRICS] Logged {tradeCount} trades, last filter score: {filterScore:F6}");
-            }
-        }
-
-        // Helper method to get bin for a feature value
-        private int GetBinForFeature(double value, int featureIndex)
-        {
-            if (double.IsNaN(value) || double.IsInfinity(value))
-                return 0;
-
-            if (featureIndex >= BinsMatrix.RowCount)
-                return 0;
-
-            // Get bin edges for this feature
-            double edge0 = BinsMatrix[featureIndex, 0];
-            double edge1 = BinsMatrix[featureIndex, 1];
-            double edge2 = BinsMatrix[featureIndex, 2];
-            double edge3 = BinsMatrix[featureIndex, 3];
-            double edge4 = BinsMatrix[featureIndex, 4];
-
-            // First bin: INCLUSIVE on both sides (to match pandas include_lowest=True)
-            if (value >= edge0 && value <= edge1)
-                return 0;
-
-            // Other bins: EXCLUSIVE on left, INCLUSIVE on right
-            if (value > edge1 && value <= edge2)
-                return 1;
-
-            if (value > edge2 && value <= edge3)
-                return 2;
-
-            if (value > edge3 && value <= edge4)
-                return 3;
-
-            // Fallback: if outside range, put in nearest bin
-            if (value < edge0)
-                return 0;
-
-            return 3;
-        }
-
-        // Call this in your cleanup/dispose
-        private void CloseMetricsWriter()
-        {
-            if (metricsWriter != null)
-            {
-                metricsWriter.Close();
-                metricsWriter = null;
-                Console.WriteLine($"[METRICS] Closed metrics writer. Total trades logged: {tradeCount}");
-            }
-        }
-
-    }
 }