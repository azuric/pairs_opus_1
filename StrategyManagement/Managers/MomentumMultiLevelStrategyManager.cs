--- conflicted
+++ resolved
@@ -7,30 +7,18 @@
 using System.Security.Cryptography;
 using SmartQuant.Statistics;
 using System.Security.Policy;
-using System.IO;
-using System.Reflection.Emit;
 
 namespace StrategyManagement
 {
     /// <summary>
-    /// REFACTORED: Multi-level momentum strategy manager
-    /// All decision logic consolidated in OnBar for debugging
-    /// All try-catch removed for manual logic checking
-    /// Comprehensive logging for every order and trade event
+    /// Simplified multi-level momentum strategy manager that follows user preferences:
+    /// 1. Simple code and strategy
+    /// 2. Clear control of entry and exit logic
+    /// 3. Does not abstract away logic to base managers
+    /// 4. Violates SOLID principles intentionally for clarity and control
     /// </summary>
     public class MomentumMultiLevelStrategyManager : BaseStrategyManager
     {
-        #region Logging
-
-        private StreamWriter logWriter;
-        private StreamWriter orderLogWriter;
-        private StreamWriter tradeLogWriter;
-        private StreamWriter levelLogWriter;
-        private string logDirectory = "C:\\tmp\\Template\\debug_logs\\";
-        private int barCounter = 0;
-
-        #endregion
-
         #region Core Properties
 
         public string Name { get; private set; }
@@ -94,429 +82,248 @@
         public override void Initialize(StrategyParameters parameters)
         {
             base.Initialize(parameters);
-
-            // Create log directory
-            Directory.CreateDirectory(logDirectory);
-
-            // Initialize log files
-            string timestamp = DateTime.Now.ToString("yyyyMMdd_HHmmss");
-            logWriter = new StreamWriter(Path.Combine(logDirectory, $"multilevel_calculation_log_{timestamp}.txt"), false);
-            orderLogWriter = new StreamWriter(Path.Combine(logDirectory, $"multilevel_order_log_{timestamp}.csv"), false);
-            tradeLogWriter = new StreamWriter(Path.Combine(logDirectory, $"multilevel_trade_log_{timestamp}.csv"), false);
-            levelLogWriter = new StreamWriter(Path.Combine(logDirectory, $"multilevel_level_log_{timestamp}.csv"), false);
-
-            // Write headers
-            WriteLogLine("=== MomentumMultiLevelStrategyManager Refactored - Calculation Log ===");
-            WriteLogLine($"Initialized at: {DateTime.Now}");
-            WriteLogLine("");
-
-            orderLogWriter.WriteLine("BarNum,Timestamp,Event,LevelId,LevelIndex,Side,Price,Quantity,Signal,MAD,EntryThreshold,ExitThreshold,Position,ActiveLevels");
-            orderLogWriter.Flush();
-
-            tradeLogWriter.WriteLine("LevelId,LevelIndex,EntryTime,ExitTime,Side,EntryPrice,ExitPrice,Quantity,PnL,Signal,EntryLevel,ExitLevel,HoldBars");
-            tradeLogWriter.Flush();
-
-            levelLogWriter.WriteLine("BarNum,Timestamp,LevelId,LevelIndex,Status,Side,EntryPrice,CurrentPosition,RemainingQty,Signal,PnL");
-            levelLogWriter.Flush();
-
             // Parse configuration
             ParseConfiguration();
 
             // Set default values
             lookbackPeriod = 10;
+
             isMeanReverting = false;
 
             // Initialize level manager
             levelManager = new LevelManager(entryLevels, exitLevels, isMeanReverting);
             levelManager.MaxConcurrentLevels = 3;
 
-            WriteLogLine($"Strategy {Name} initialized:");
-            WriteLogLine($"  Entry Levels: [{string.Join(", ", entryLevels)}]");
-            WriteLogLine($"  Exit Levels: [{string.Join(", ", exitLevels)}]");
-            WriteLogLine($"  Lookback Period: {lookbackPeriod}");
-            WriteLogLine($"  Position Size per Level: {positionSize}");
-            WriteLogLine($"  Max Concurrent Levels: {levelManager.MaxConcurrentLevels}");
-            WriteLogLine($"  Is Mean Reverting: {isMeanReverting}");
-            WriteLogLine("");
+            Console.WriteLine($"Strategy {Name} initialized with {entryLevels.Count} entry levels and {exitLevels.Count} exit levels");
         }
 
         public void SetTradingMode(bool isPairMode, int tradeInstrumentId)
         {
-            WriteLogLine($"Trading mode set: Pairs={isPairMode}, InstrumentId={tradeInstrumentId}");
+            // Simplified - we don't need complex pair mode logic for this example
+            Console.WriteLine($"Trading mode set: Pairs={isPairMode}, InstrumentId={tradeInstrumentId}");
         }
 
         public void SetInstrumentOrder(int[] instrumentOrder)
         {
-            WriteLogLine($"Instrument order set: [{string.Join(", ", instrumentOrder)}]");
-        }
-
-        #endregion
-
-        #region Main OnBar - ALL DECISION LOGIC HERE
+            // Simplified - store for reference but don't complicate the logic
+            Console.WriteLine($"Instrument order set: [{string.Join(", ", instrumentOrder)}]");
+        }
+
+        #endregion
+
+        #region Main Processing - Clear Entry/Exit Logic
 
         public override void OnBar(Bar[] bars)
         {
-            barCounter++;
+            Console.WriteLine($"[{DateTime.Now:yyyy-MM-dd HH:mm:ss.fff}] OnBar - Processing bar data");
+
             Bar signalBar = GetSignalBar(bars);
-
-            WriteLogLine($"========== BAR {barCounter} - {signalBar.CloseDateTime:yyyy-MM-dd HH:mm:ss} ==========");
-            WriteLogLine($"Signal Bar: O={signalBar.Open:F4} H={signalBar.High:F4} L={signalBar.Low:F4} C={signalBar.Close:F4}");
-
-            // ==================== STEP 1: UPDATE PRICE WINDOW AND SIGNAL ====================
-            WriteLogLine("");
-            WriteLogLine("--- STEP 1: Update Price Window and Signal ---");
+            Console.WriteLine($"[{DateTime.Now:yyyy-MM-dd HH:mm:ss.fff}] OnBar - Signal bar: Close={signalBar.Close:F4}, DateTime={signalBar.CloseDateTime}");
 
             priceWindow.Enqueue(signalBar.Close);
-            WriteLogLine($"Price added to window: {signalBar.Close:F4}");
 
             if (priceWindow.Count > lookbackPeriod)
             {
-                double removed = priceWindow.Dequeue();
-                WriteLogLine($"Price removed from window: {removed:F4}");
-            }
-
-            WriteLogLine($"Price window: Count={priceWindow.Count}, Required={lookbackPeriod}");
-
-            if (priceWindow.Count < lookbackPeriod)
-            {
-                WriteLogLine("Window not full yet - skipping bar");
-                WriteLogLine("");
-                WriteLogLine($"========== END BAR {barCounter} ==========");
-                WriteLogLine("");
+                priceWindow.Dequeue();
+            }
+
+            Console.WriteLine($"[{DateTime.Now:yyyy-MM-dd HH:mm:ss.fff}] OnBar - Price window count: {priceWindow.Count}/{lookbackPeriod}");
+
+            if (priceWindow.Count >= lookbackPeriod)
+            {
+                CalculateStatistics();
+                signal = (signalBar.Close / movingAverage) - 1.0;
+
+                Console.WriteLine($"[{DateTime.Now:yyyy-MM-dd HH:mm:ss.fff}] OnBar - Metrics: Signal={signal:F6}, MovingAvg={movingAverage:F4}, MAD={mad:F6}, DailyMAD={dailyMad:F6}");
+
+                if (signalBar.CloseDateTime.Date != currentDate)
+                {
+                    dailyMad = mad;
+                    currentDate = signalBar.CloseDateTime.Date;
+                    mad = Math.Abs(signal);
+                    Console.WriteLine($"[{DateTime.Now:yyyy-MM-dd HH:mm:ss.fff}] OnBar - New day detected, reset MAD: {mad:F6}");
+                }
+                else if (Math.Abs(signal) > mad)
+                {
+                    mad = Math.Abs(signal);
+                    Console.WriteLine($"[{DateTime.Now:yyyy-MM-dd HH:mm:ss.fff}] OnBar - Updated MAD: {mad:F6}");
+                }
+
+                Console.WriteLine($"[{DateTime.Now:yyyy-MM-dd HH:mm:ss.fff}] OnBar - Current position: {currentPosition}, Active levels: {levelManager.ActiveLevelCount}");
+
+                ProcessExitDecisions(signal, signalBar);
+
+                ProcessEntryDecisions(signal, bars);
+            }
+        }
+
+
+
+        /// <summary>
+        /// Clear, explicit entry logic - user has full control
+        /// </summary>
+        private void ProcessEntryDecisions(double signal, Bar[] bars)
+        {
+            Console.WriteLine($"[{DateTime.Now:yyyy-MM-dd HH:mm:ss.fff}] ProcessEntryDecisions - Starting entry evaluation");
+
+            Bar bar = GetSignalBar(bars);
+            // Simple time checks
+            if (!IsWithinTradingHours(bar.DateTime))
+            {
+                Console.WriteLine($"[{DateTime.Now:yyyy-MM-dd HH:mm:ss.fff}] ProcessEntryDecisions - Outside trading hours, skipping");
                 return;
             }
 
-            // ==================== STEP 2: CALCULATE STATISTICS ====================
-            WriteLogLine("");
-            WriteLogLine("--- STEP 2: Calculate Statistics ---");
-
-            CalculateStatistics();
-            WriteLogLine($"Moving Average: {movingAverage:F6}");
-
-            double old_signal = signal;
-            signal = (signalBar.Close / movingAverage) - 1.0;
-            WriteLogLine($"Signal: ({signalBar.Close:F4} / {movingAverage:F6}) - 1.0 = {signal:F6} (was {old_signal:F6})");
-
-            // ==================== STEP 3: UPDATE MAD ====================
-            WriteLogLine("");
-            WriteLogLine("--- STEP 3: Update MAD (Mean Absolute Deviation) ---");
-
-            if (signalBar.CloseDateTime.Date != currentDate)
-            {
-                dailyMad = mad;
-                currentDate = signalBar.CloseDateTime.Date;
-                mad = Math.Abs(signal);
-                WriteLogLine($"New day detected:");
-                WriteLogLine($"  Previous dailyMad: {dailyMad:F6}");
-                WriteLogLine($"  New MAD: {mad:F6}");
-            }
-            else if (Math.Abs(signal) > mad)
-            {
-                double old_mad = mad;
-                mad = Math.Abs(signal);
-                WriteLogLine($"MAD updated: {old_mad:F6} -> {mad:F6}");
-            }
-            else
-            {
-                WriteLogLine($"MAD unchanged: {mad:F6}");
-            }
-
-<<<<<<< HEAD
-            WriteLogLine($"Current MAD: {mad:F6}, Daily MAD: {dailyMad:F6}");
-=======
-
->>>>>>> d4e001f7
-
-            // ==================== STEP 4: DISPLAY CURRENT STATE ====================
-            WriteLogLine("");
-            WriteLogLine("--- STEP 4: Current State ---");
-            WriteLogLine($"Current Position: {currentPosition}");
-            WriteLogLine($"Average Entry Price: {averageEntryPrice:F4}");
-            WriteLogLine($"Active Levels: {levelManager.ActiveLevelCount} / {levelManager.MaxConcurrentLevels}");
-
-            if (levelManager.ActiveLevelCount > 0)
-            {
-                WriteLogLine("Active Level Details:");
-                foreach (var kvp in levelManager.ActiveLevels)
-                {
-                    var level = kvp.Value;
-                    int levelIndex = levelManager.ActiveLevels2Levels.ContainsKey(level.Id) ? levelManager.ActiveLevels2Levels[level.Id] : -1;
-                    WriteLogLine($"  Level {level.Id} (Index {levelIndex}): {level.Side}, Pos={level.CurrentPosition}, Entry={level.EntryPrice:F4}");
-                }
-            }
-
-
-
-            bool shouldForceExit = CheckForceExitConditions(signalBar.DateTime);
-
-            if (shouldForceExit)
-            {
-                WriteLogLine("FORCE EXIT TRIGGERED - Exiting all positions");
-                ExecuteForceExitAll(signalBar);
-                LogLevelStates(signalBar);
-                WriteLogLine("");
-                WriteLogLine($"========== END BAR {barCounter} ==========");
-                WriteLogLine("");
-                return;
-            }
-            else
-            {
-                WriteLogLine("No force exit required");
-            }
-
-            // ==================== STEP 6: CHECK EXIT CONDITIONS FOR EACH LEVEL ====================
-            WriteLogLine("");
-            WriteLogLine("--- STEP 6: Check Exit Conditions for Active Levels ---");
-
-            if (levelManager.ActiveLevelCount == 0)
-            {
-                WriteLogLine("No active levels to check for exits");
-            }
-            else
-            {
-                var triggeredExits = levelManager.GetAllTriggeredExitLevels(signal);
-                WriteLogLine($"Triggered exits found: {triggeredExits.Count} levels");
-
-                foreach (var kvp in triggeredExits)
-                {
-                    int levelId = kvp.Key;
-                    var exitLevelIndices = kvp.Value;
-
-                    var level = levelManager.GetLevel(levelId);
-                    if (level == null)
+            // Check for long entries - explicit logic, no abstraction
+            // Simple position limit check
+            bool positionCheck = levelManager.ActiveLevelCount <= levelManager.MaxConcurrentLevels;
+
+            // Simple time check
+            bool timeCheck = IsWithinTradingHours(bar.DateTime);
+
+            Console.WriteLine($"[{DateTime.Now:yyyy-MM-dd HH:mm:ss.fff}] ProcessEntryDecisions - Checks: Position={positionCheck} ({levelManager.ActiveLevelCount}/{levelManager.MaxConcurrentLevels}), Time={timeCheck}");
+
+            for (int i = 0; i < entryLevels.Count; i++)
+            {
+                double entryLevel = entryLevels[i];
+
+                var level = levelManager.Levels[i];
+
+                if (level == null)
+                {
+                    double longThreshold = -entryLevel * mad;
+                    double shortThreshold = entryLevel * mad;
+
+                    Console.WriteLine($"[{DateTime.Now:yyyy-MM-dd HH:mm:ss.fff}] ProcessEntryDecisions - Level {i}: EntryLevel={entryLevel}, LongThreshold={longThreshold:F6}, ShortThreshold={shortThreshold:F6}, Signal={signal:F6}");
+
+                    if (signal < longThreshold)
                     {
-                        WriteLogLine($"  Level {levelId}: NULL (skipping)");
-                        continue;
-                    }
-
-                    int levelIndex = levelManager.ActiveLevels2Levels.ContainsKey(levelId) ? levelManager.ActiveLevels2Levels[levelId] : -1;
-                    WriteLogLine($"  Level {levelId} (Index {levelIndex}): {exitLevelIndices.Count} exit levels triggered");
-
-                    foreach (var exitLevelIndex in exitLevelIndices)
-                    {
-                        double exitThreshold = exitLevels[exitLevelIndex];
-                        WriteLogLine($"    Exit Level Index {exitLevelIndex}: Threshold={exitThreshold}");
-
-                        int exitQty = level.GetExitQuantityForLevel(exitLevelIndex);
-                        WriteLogLine($"    Exit Quantity: {exitQty}");
-
-                        if (exitQty > 0)
+                        Console.WriteLine($"[{DateTime.Now:yyyy-MM-dd HH:mm:ss.fff}] ProcessEntryDecisions - Long signal triggered for level {i}");
+                        if (positionCheck && timeCheck)
                         {
-                            WriteLogLine($"    EXECUTING EXIT for Level {levelId}, Exit Index {exitLevelIndex}");
-                            ExecuteExit(levelId, exitLevelIndex, signalBar);
+                            Console.WriteLine($"[{DateTime.Now:yyyy-MM-dd HH:mm:ss.fff}] ProcessEntryDecisions - Executing long entry for level {i}");
+                            ExecuteEntryOrder(i, entryLevel, OrderSide.Buy, bars);
                         }
                         else
                         {
-                            WriteLogLine($"    No quantity to exit (already exited or invalid)");
+                            Console.WriteLine($"[{DateTime.Now:yyyy-MM-dd HH:mm:ss.fff}] ProcessEntryDecisions - Long entry blocked for level {i} - checks failed");
                         }
                     }
-                }
-            }
-
-            // ==================== STEP 7: CHECK ENTRY CONDITIONS FOR EACH LEVEL ====================
-            WriteLogLine("");
-            WriteLogLine("--- STEP 7: Check Entry Conditions ---");
-
-            // Check basic entry conditions
-            bool withinTradingHours = IsWithinTradingHours(signalBar.DateTime);
-            bool positionLimitOk = levelManager.ActiveLevelCount < levelManager.MaxConcurrentLevels;
-            bool noLiveOrder = base.TradeManager == null || !base.TradeManager.HasLiveOrder;
-
-            WriteLogLine($"Entry Pre-checks:");
-            WriteLogLine($"  Within Trading Hours: {withinTradingHours}");
-            WriteLogLine($"  Position Limit OK: {positionLimitOk} ({levelManager.ActiveLevelCount} < {levelManager.MaxConcurrentLevels})");
-            WriteLogLine($"  No Live Order: {noLiveOrder}");
-
-            if (!withinTradingHours)
-            {
-                WriteLogLine("Skipping entry checks - outside trading hours");
-            }
-            else if (!positionLimitOk)
-            {
-                WriteLogLine("Skipping entry checks - position limit reached");
-            }
-            else if (!noLiveOrder)
-            {
-                WriteLogLine("Skipping entry checks - live order exists");
-            }
-            else
-            {
-                WriteLogLine("");
-                WriteLogLine("Checking each entry level:");
-
-                for (int i = 0; i < entryLevels.Count; i++)
-                {
-                    double entryLevel = entryLevels[i];
-                    var level = levelManager.Levels[i];
-
-                    WriteLogLine($"  Entry Level {i}: Threshold={entryLevel}");
-
-                    if (level != null)
+
+                    // Check for short entries - explicit logic, no abstraction
+                    if (signal > shortThreshold)
                     {
-                        WriteLogLine($"    Level already active (ID {level.Id}) - skipping");
-                        continue;
-                    }
-
-                    // Calculate thresholds
-                    double longThreshold = -entryLevel * mad;
-                    double shortThreshold = entryLevel * mad;
-
-                    WriteLogLine($"    Long Threshold: -{entryLevel} * {mad:F6} = {longThreshold:F6}");
-                    WriteLogLine($"    Short Threshold: {entryLevel} * {mad:F6} = {shortThreshold:F6}");
-                    WriteLogLine($"    Signal: {signal:F6}");
-
-                    // Check long entry
-                    bool longTriggered = signal < longThreshold;
-                    WriteLogLine($"    Long Check: signal ({signal:F6}) < longThreshold ({longThreshold:F6}) = {longTriggered}");
-
-                    if (longTriggered)
-                    {
-                        WriteLogLine($"    LONG ENTRY TRIGGERED for Level {i}");
-                        ExecuteEntry(i, entryLevel, OrderSide.Buy, signalBar);
-
-                        // Re-check position limit after entry
-                        if (levelManager.ActiveLevelCount >= levelManager.MaxConcurrentLevels)
+                        Console.WriteLine($"[{DateTime.Now:yyyy-MM-dd HH:mm:ss.fff}] ProcessEntryDecisions - Short signal triggered for level {i}");
+                        if (positionCheck && timeCheck)
                         {
-                            WriteLogLine($"    Position limit reached after entry - stopping entry checks");
-                            break;
-                        }
-                        continue;
-                    }
-
-                    // Check short entry
-                    bool shortTriggered = signal > shortThreshold;
-                    WriteLogLine($"    Short Check: signal ({signal:F6}) > shortThreshold ({shortThreshold:F6}) = {shortTriggered}");
-
-                    if (shortTriggered)
-                    {
-                        WriteLogLine($"    SHORT ENTRY TRIGGERED for Level {i}");
-                        ExecuteEntry(i, entryLevel, OrderSide.Sell, signalBar);
-
-                        // Re-check position limit after entry
-                        if (levelManager.ActiveLevelCount >= levelManager.MaxConcurrentLevels)
-                        {
-                            WriteLogLine($"    Position limit reached after entry - stopping entry checks");
-                            break;
-                        }
-                        continue;
-                    }
-
-                    WriteLogLine($"    No entry triggered");
-                }
-            }
-
-            // ==================== STEP 8: LOG LEVEL STATES ====================
-            WriteLogLine("");
-            WriteLogLine("--- STEP 8: Log Level States ---");
-            LogLevelStates(signalBar);
-
-            WriteLogLine("");
-            WriteLogLine($"========== END BAR {barCounter} ==========");
-            WriteLogLine("");
-        }
-
-        #endregion
-
-        #region Force Exit Logic
-
-        private bool CheckForceExitConditions(DateTime currentTime)
-        {
-            WriteLogLine("Checking force exit conditions:");
-
-            // Time-based exit
-            TimeSpan exitTime = Parameters?.exit_time ?? new TimeSpan(15, 45, 0);
-            bool timeExit = currentTime.TimeOfDay >= exitTime;
-            WriteLogLine($"  Time-based exit: {currentTime.TimeOfDay} >= {exitTime} = {timeExit}");
-
-            // Risk-based exit
-            bool riskExit = levelManager.ActiveLevelCount > levelManager.MaxConcurrentLevels;
-            WriteLogLine($"  Risk-based exit: {levelManager.ActiveLevelCount} > {levelManager.MaxConcurrentLevels} = {riskExit}");
-
-            bool shouldExit = timeExit || riskExit;
-            WriteLogLine($"  Should Force Exit: {shouldExit}");
-
-            return shouldExit;
-        }
-
-        private void ExecuteForceExitAll(Bar bar)
-        {
-            WriteLogLine($"ExecuteForceExitAll: Exiting {levelManager.ActiveLevelCount} active levels");
-
-            // Get all active levels before we start modifying
-            var activeLevels = levelManager.ActiveLevels.Values.ToList();
-
-            foreach (var level in activeLevels)
-            {
-                int levelIndex = levelManager.ActiveLevels2Levels.ContainsKey(level.Id) ? levelManager.ActiveLevels2Levels[level.Id] : -1;
-                WriteLogLine($"  Force exiting Level {level.Id} (Index {levelIndex}):");
-                WriteLogLine($"    Current Position: {level.CurrentPosition}");
-                WriteLogLine($"    Entry Price: {level.EntryPrice:F4}");
-                WriteLogLine($"    Side: {level.Side}");
-
-                if (level.CurrentPosition != 0)
-                {
-                    int totalExitSize = Math.Abs(level.CurrentPosition);
-                    OrderSide exitSide = level.Side == OrderSide.Buy ? OrderSide.Sell : OrderSide.Buy;
-
-                    WriteLogLine($"    Exit Size: {totalExitSize}");
-                    WriteLogLine($"    Exit Side: {exitSide}");
-
-                    // Calculate PnL
-                    double pnl = 0.0;
-                    if (level.Side == OrderSide.Buy)
-                        pnl = (bar.Close - level.EntryPrice) * totalExitSize;
-                    else
-                        pnl = (level.EntryPrice - bar.Close) * totalExitSize;
-
-                    WriteLogLine($"    PnL: {pnl:F2}");
-
-                    // Force exit in level manager
-                    levelManager.ForceExitLevel(level.Id, totalExitSize, bar.Close, bar.DateTime);
-
-                    // Log order
-                    LogOrder(bar, "FORCE_EXIT", level.Id, levelIndex, exitSide, bar.Close, totalExitSize);
-
-                    // Place order if we have a trade manager
-                    if (base.TradeManager != null && !base.TradeManager.HasLiveOrder)
-                    {
-                        int orderId = base.TradeManager.CreateOrder(exitSide, totalExitSize, bar.Close, tradeInstrument);
-
-                        if (orderId > 0)
-                        {
-                            level.AddOrder(orderId, LevelOrderType.Exit, totalExitSize, bar.Close, -1);
-
-                            // Update position tracking ONLY if order was placed
-                            UpdatePositionTracking(exitSide, totalExitSize, bar.Close);
+                            Console.WriteLine($"[{DateTime.Now:yyyy-MM-dd HH:mm:ss.fff}] ProcessEntryDecisions - Executing short entry for level {i}");
+                            ExecuteEntryOrder(i, entryLevel, OrderSide.Sell, bars);
                         }
                         else
                         {
-                            WriteLogLine($"    Failed to create force exit order - position tracking NOT updated");
+                            Console.WriteLine($"[{DateTime.Now:yyyy-MM-dd HH:mm:ss.fff}] ProcessEntryDecisions - Short entry blocked for level {i} - checks failed");
                         }
                     }
-                    else
-                    {
-                        WriteLogLine($"    Cannot place force exit order (live order exists) - position tracking NOT updated");
-                    }
-
-                    // Update position tracking
-                    UpdatePositionTracking(exitSide, totalExitSize, bar.Close);
                 }
                 else
                 {
-                    WriteLogLine($"    No position to exit");
-                }
-            }
-
-            // Reset position tracking
-            currentPosition = 0;
-            averageEntryPrice = 0;
-
-            WriteLogLine($"Force exit complete. Position reset. Active levels: {levelManager.ActiveLevelCount}");
-        }
-
-        #endregion
-
-        #region Entry Execution
+                    Console.WriteLine($"[{DateTime.Now:yyyy-MM-dd HH:mm:ss.fff}] ProcessEntryDecisions - Level {i} already active, skipping");
+                }
+            }
+        }
+
+        /// <summary>
+        /// Clear, explicit exit logic - user has full control
+        /// </summary>
+        private void ProcessExitDecisions(double signal, Bar bar)
+        {
+            Console.WriteLine($"[{DateTime.Now:yyyy-MM-dd HH:mm:ss.fff}] ProcessExitDecisions - Starting exit evaluation");
+
+            // Force exit at end of day - simple and clear
+            if (ShouldForceExitAll(bar.DateTime))
+            {
+                Console.WriteLine($"[{DateTime.Now:yyyy-MM-dd HH:mm:ss.fff}] ProcessExitDecisions - Force exit triggered");
+                ForceExitAllPositions(bar);
+                return;
+            }
+
+            // Process level-based exits
+            var triggeredExits = levelManager.GetAllTriggeredExitLevels(signal);
+
+            Console.WriteLine($"[{DateTime.Now:yyyy-MM-dd HH:mm:ss.fff}] ProcessExitDecisions - Found {triggeredExits.Count} levels with triggered exits");
+
+            foreach (var kvp in triggeredExits)
+            {
+                int levelId = kvp.Key;
+                var exitLevelIndices = kvp.Value;
+
+                Console.WriteLine($"[{DateTime.Now:yyyy-MM-dd HH:mm:ss.fff}] ProcessExitDecisions - Level {levelId} has {exitLevelIndices.Count} triggered exit levels");
+
+                foreach (var exitLevelIndex in exitLevelIndices)
+                {
+                    Console.WriteLine($"[{DateTime.Now:yyyy-MM-dd HH:mm:ss.fff}] ProcessExitDecisions - Executing exit for level {levelId}, exit index {exitLevelIndex}");
+                    ExecuteExitOrder(levelId, exitLevelIndex, bar);
+                }
+            }
+        }
+
+        #endregion
+
+        #region Simple Entry/Exit Decision Methods - No Abstraction
+
+        /// <summary>
+        /// Simple, clear long entry decision - user controls this logic
+        /// </summary>
+        private bool ShouldEnterLong(Bar bar)
+        {
+            return false;
+        }
+
+        /// <summary>
+        /// Simple, clear short entry decision - user controls this logic
+        /// </summary>
+        private bool ShouldEnterShort(Bar bar)
+        {
+            return false;
+        }
+
+        /// <summary>
+        /// Simple force exit check - clear and explicit
+        /// </summary>
+        private bool ShouldForceExitAll(DateTime currentTime)
+        {
+            // Time-based exit - force exit 15 minutes before market close
+            if (Parameters != null && Parameters.exit_time != TimeSpan.Zero)
+            {
+                if (currentTime.TimeOfDay >= Parameters.exit_time)
+                {
+                    Console.WriteLine($"[{DateTime.Now:yyyy-MM-dd HH:mm:ss.fff}] ShouldForceExitAll - Time-based force exit triggered at {currentTime.TimeOfDay}");
+                    return true;
+                }
+            }
+            else
+            {
+                // Default: force exit at 15:45 if no exit time specified
+                if (currentTime.TimeOfDay >= new TimeSpan(15, 45, 0))
+                {
+                    Console.WriteLine($"[{DateTime.Now:yyyy-MM-dd HH:mm:ss.fff}] ShouldForceExitAll - Default time-based force exit triggered at {currentTime.TimeOfDay}");
+                    return true;
+                }
+            }
+
+            // Risk-based exit - too many active levels
+            if (levelManager.ActiveLevelCount > levelManager.MaxConcurrentLevels)
+            {
+                Console.WriteLine($"[{DateTime.Now:yyyy-MM-dd HH:mm:ss.fff}] ShouldForceExitAll - Risk-based force exit triggered: {levelManager.ActiveLevelCount} > {levelManager.MaxConcurrentLevels}");
+                return true;
+            }
+
+            return false;
+        }
+
+        #endregion
+
+         #region Order Execution - Simple and Direct
 
         /// <summary>
         /// Execute entry order - simple, direct, no abstraction
@@ -587,7 +394,6 @@
 
             OrderSide exitSide = level.Side == OrderSide.Buy ? OrderSide.Sell : OrderSide.Buy;
 
-            WriteLogLine($"  PnL: {pnl:F2}");
 
             // Execute the exit in level manager
             levelManager.ExecuteExit(levelId, exitLevelIndex, bar.Close, bar.DateTime);
@@ -662,98 +468,14 @@
             Console.WriteLine($"[{DateTime.Now:yyyy-MM-dd HH:mm:ss.fff}] ForceExitAllPositions - All positions reset. Active levels: {levelManager.ActiveLevelCount}");
         }
 
-        private void LogLevelStates(Bar bar)
-        {
-            if (levelLogWriter != null)
-            {
-                if (levelManager.ActiveLevelCount == 0)
-                {
-                    WriteLogLine("No active levels to log");
-                }
-                else
-                {
-                    foreach (var kvp in levelManager.ActiveLevels)
-                    {
-                        var level = kvp.Value;
-
-                        double pnl = 0.0;
-                        if (level.Side == OrderSide.Buy)
-                            pnl = (bar.Close - level.EntryPrice) * Math.Abs(level.CurrentPosition);
-                        else
-                            pnl = (level.EntryPrice - bar.Close) * Math.Abs(level.CurrentPosition);
-
-                        int levelIndex = levelManager.ActiveLevels2Levels.ContainsKey(level.Id) ? levelManager.ActiveLevels2Levels[level.Id] : -1;
-                        int remainingQty = level.GetTotalRemainingExitQuantity();
-                        string line = $"{barCounter},{bar.CloseDateTime:yyyy-MM-dd HH:mm:ss}," +
-                            $"{level.Id},{levelIndex},ACTIVE,{level.Side}," +
-                            $"{level.EntryPrice:F4},{level.CurrentPosition},{remainingQty}," +
-                            $"{signal:F6},{pnl:F2}";
-                        levelLogWriter.WriteLine(line);
-                        levelLogWriter.Flush();
-                    }
-                }
-            }
-        }
-
-        #endregion
-
-        #region Helper Methods
-
-        private void CalculateStatistics()
-        {
-            if (priceWindow.Count == 0) return;
-
-            double sum = 0;
-            foreach (var price in priceWindow)
-                sum += price;
-            movingAverage = sum / priceWindow.Count;
-        }
-
-        private void UpdatePositionTracking(OrderSide side, int quantity, double price)
-        {
-            WriteLogLine($"UpdatePositionTracking: Side={side}, Qty={quantity}, Price={price:F4}");
-            WriteLogLine($"  Before: Position={currentPosition}, AvgEntry={averageEntryPrice:F4}");
-
-            if (side == OrderSide.Buy)
-            {
-                if (currentPosition <= 0)
-                {
-                    averageEntryPrice = price;
-                    currentPosition = quantity;
-                }
-                else
-                {
-                    averageEntryPrice = (averageEntryPrice * currentPosition + price * quantity) / (currentPosition + quantity);
-                    currentPosition += quantity;
-                }
-            }
-            else // Sell
-            {
-                if (currentPosition >= 0)
-                {
-                    averageEntryPrice = price;
-                    currentPosition = -quantity;
-                }
-                else
-                {
-                    averageEntryPrice = (averageEntryPrice * Math.Abs(currentPosition) + price * quantity) / (Math.Abs(currentPosition) + quantity);
-                    currentPosition -= quantity;
-                }
-            }
-
-            WriteLogLine($"  After: Position={currentPosition}, AvgEntry={averageEntryPrice:F4}");
-        }
-
-        private bool IsWithinTradingHours(DateTime currentTime)
-        {
-            if (Parameters == null) return true;
-            var timeOfDay = currentTime.TimeOfDay;
-            bool within = timeOfDay >= Parameters.entry_time && timeOfDay <= Parameters.entry_allowedUntil;
-            return within;
-        }
+        #endregion
+
+        #region Simple Helper Methods
 
         private void ParseConfiguration()
         {
+            // Simple parameter parsing - no complex abstraction
+
             var parameters = base.Parameters;
 
             if (parameters.additional_params != null)
@@ -791,32 +513,88 @@
                 exitLevels = new List<double> { 0.5, 0.25 };
         }
 
-        #endregion
-
-        #region Event Handlers
+        private void CalculateStatistics()
+        {
+            if (priceWindow.Count == 0) return;
+
+            double sum = 0;
+            foreach (var price in priceWindow)
+                sum += price;
+            movingAverage = sum / priceWindow.Count;
+
+            //double sumSquaredDeviations = 0;
+            //foreach (var price in priceWindow)
+            //    sumSquaredDeviations += Math.Pow(price - movingAverage, 2);
+            //standardDeviation = Math.Sqrt(sumSquaredDeviations / priceWindow.Count);
+        }
+
+        private void UpdatePositionTracking(OrderSide side, int quantity, double price)
+        {
+            // Simple position tracking
+            if (side == OrderSide.Buy)
+            {
+                if (currentPosition <= 0)
+                {
+                    averageEntryPrice = price;
+                    currentPosition = quantity;
+                }
+                else
+                {
+                    averageEntryPrice = (averageEntryPrice * currentPosition + price * quantity) / (currentPosition + quantity);
+                    currentPosition += quantity;
+                }
+            }
+            else // Sell
+            {
+                if (currentPosition >= 0)
+                {
+                    averageEntryPrice = price;
+                    currentPosition = -quantity;
+                }
+                else
+                {
+                    averageEntryPrice = (averageEntryPrice * Math.Abs(currentPosition) + price * quantity) / (Math.Abs(currentPosition) + quantity);
+                    currentPosition -= quantity;
+                }
+            }
+        }
+
+        private bool IsWithinTradingHours(DateTime currentTime)
+        {
+            if (Parameters == null) return true;
+            var timeOfDay = currentTime.TimeOfDay;
+            return timeOfDay >= Parameters.entry_time && timeOfDay <= Parameters.entry_allowedUntil;
+        }
+
+        #endregion
+
+        #region Event Handlers - Simple and Direct
 
         public void OnFill(Fill fill)
         {
-            WriteLogLine($"OnFill: {fill.Side} {fill.Qty} @ {fill.Price:F4}");
+            // Simple fill handling
+            Console.WriteLine($"Fill: {fill.Side} {fill.Qty} @ {fill.Price:F4}");
+            //lastTradeTime = fill.DateTime;
         }
 
         public void OnOrderEvent(Order order)
         {
-            WriteLogLine($"OnOrderEvent: Order {order.Id}, Status={order.Status}");
+            // Simple order event handling
             if (TradeManager != null)
                 TradeManager.HandleOrderUpdate(order);
         }
 
         public void OnStrategyStart()
         {
-            WriteLogLine($"Strategy {Name} started");
+            Console.WriteLine($"Strategy {Name} started - Simple and Clear Control");
         }
 
         public void OnStrategyStop()
         {
-            WriteLogLine($"Strategy {Name} stopped");
-            CloseLogWriters();
-        }
+            Console.WriteLine($"Strategy {Name} stopped");
+        }
+
+        // Simple market data handlers
 
         public void OnTrade(Trade trade) { }
         public void OnAsk(Ask ask) { }
@@ -824,50 +602,13 @@
 
         #endregion
 
-        #region Required Interface Methods - Not Used (All logic in OnBar)
-
-        public override void ProcessBar(Bar[] bars)
-        {
-            // Not used - all logic in OnBar
-        }
-
-
-
-
-
-        #endregion
-
-        #region Cleanup
-
-        private void CloseLogWriters()
-        {
-            if (logWriter != null)
-            {
-                logWriter.Close();
-                logWriter = null;
-            }
-            if (orderLogWriter != null)
-            {
-                orderLogWriter.Close();
-                orderLogWriter = null;
-            }
-            if (tradeLogWriter != null)
-            {
-                tradeLogWriter.Close();
-                tradeLogWriter = null;
-            }
-            if (levelLogWriter != null)
-            {
-                levelLogWriter.Close();
-                levelLogWriter = null;
-            }
-        }
-
-        ~MomentumMultiLevelStrategyManager()
-        {
-            CloseLogWriters();
-        }
-
-        #endregion
+        #region Required Interface Methods - Minimal Implementation
+
+
+
+
+
+        #endregion
+
     }
 }