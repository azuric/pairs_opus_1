﻿using System.Collections.Generic;
using System;
using System.Linq;
using SmartQuant;

namespace StrategyManagement
{
    /// <summary>
    /// Represents a single entry level with multiple exit levels
    /// Each level manages its own position and orders independently
    /// </summary>
    public class Level
    {
<<<<<<< HEAD
        #region Properties

        /// <summary>
        /// Unique identifier for this level
        /// </summary>
        public string Id { get; private set; }

        /// <summary>
        /// The signal threshold that triggered this level's entry
        /// </summary>
        public double EntrySignalThreshold { get; private set; }

        /// <summary>
        /// The actual signal value when entry was triggered
        /// </summary>
        public double ActualEntrySignal { get; set; }

        /// <summary>
        /// The price at which this level was entered
        /// </summary>
        public double EntryPrice { get; set; }

        /// <summary>
        /// The side of the position (Long/Short)
        /// </summary>
        public OrderSide Side { get; set; }

        /// <summary>
        /// The size of the position for this level
        /// </summary>
        public int PositionSize { get; set; }

        /// <summary>
        /// Current net position for this level (can be partial due to exits)
        /// </summary>
        public int CurrentPosition { get; set; }

        /// <summary>
        /// Exit level multipliers (e.g., 0.5, 0.25 means exit at 50% and 25% of entry signal)
        /// </summary>
        public List<double> ExitLevels { get; private set; }

        /// <summary>
        /// Track which exit levels have been triggered
        /// Key: exit level index, Value: remaining quantity for that exit
        /// </summary>
        public Dictionary<int, int> ExitLevelStatus { get; private set; }

        /// <summary>
        /// Track orders for this level
        /// Key: order ID, Value: order details
        /// </summary>
        public Dictionary<int, LevelOrder> Orders { get; private set; }

        /// <summary>
        /// DateTime when this level was created/entered
        /// </summary>
        public DateTime EntryDateTime { get; set; }

        /// <summary>
        /// Whether this level has been fully entered
        /// </summary>
        public bool IsEntryComplete { get; set; }

        /// <summary>
        /// Whether this level is completely closed (all exits filled)
        /// </summary>
        public bool IsLevelComplete => CurrentPosition == 0;

        /// <summary>
        /// Whether the strategy is mean reverting (affects exit logic)
        /// </summary>
        public bool IsMeanReverting { get; set; }

        #endregion

        #region Constructor

        public Level(string id, double entrySignalThreshold, List<double> exitLevels, bool isMeanReverting = false)
        {
            Id = id;
            EntrySignalThreshold = entrySignalThreshold;
            ExitLevels = new List<double>(exitLevels);
            IsMeanReverting = isMeanReverting;

            ExitLevelStatus = new Dictionary<int, int>();
            Orders = new Dictionary<int, LevelOrder>();

            CurrentPosition = 0;
            IsEntryComplete = false;
        }

        #endregion

        #region Entry Methods

        /// <summary>
        /// Check if this level should enter based on current signal
        /// </summary>
        public bool ShouldEnter(double currentSignal, OrderSide side)
        {
            if (IsEntryComplete) return false;

            if (IsMeanReverting)
            {
                // For mean reverting strategies, enter when signal moves away from mean
                if (side == OrderSide.Buy)
                    return currentSignal <= -EntrySignalThreshold;
                else
                    return currentSignal >= EntrySignalThreshold;
            }
            else
            {
                // For momentum strategies, enter when signal exceeds threshold
                if (side == OrderSide.Buy)
                    return currentSignal >= EntrySignalThreshold;
                else
                    return currentSignal <= -EntrySignalThreshold;
            }
        }

        /// <summary>
        /// Execute entry for this level
        /// </summary>
        public void ExecuteEntry(DateTime dateTime, OrderSide side, int positionSize, double entryPrice, double actualSignal)
        {
            EntryDateTime = dateTime;
            Side = side;
            PositionSize = positionSize;
            CurrentPosition = positionSize * (side == OrderSide.Buy ? 1 : -1);
            EntryPrice = entryPrice;
            ActualEntrySignal = actualSignal;
            IsEntryComplete = true;

            // Initialize exit level status
            InitializeExitLevels();
        }

        private void InitializeExitLevels()
        {
            ExitLevelStatus.Clear();
            int exitSizePerLevel = Math.Abs(CurrentPosition) / ExitLevels.Count;
            int remainder = Math.Abs(CurrentPosition) % ExitLevels.Count;

            for (int i = 0; i < ExitLevels.Count; i++)
            {
                int sizeForThisLevel = exitSizePerLevel + (i < remainder ? 1 : 0);
                ExitLevelStatus[i] = sizeForThisLevel;
            }
        }

        #endregion

        #region Exit Methods

        /// <summary>
        /// Check which exit levels should be triggered based on current signal
        /// </summary>
        public List<int> GetTriggeredExitLevels(double currentSignal)
        {
            if (!IsEntryComplete || IsLevelComplete) return new List<int>();

            var triggeredLevels = new List<int>();

            for (int i = 0; i < ExitLevels.Count; i++)
            {
                if (ExitLevelStatus.ContainsKey(i) && ExitLevelStatus[i] > 0)
                {
                    if (ShouldExitAtLevel(currentSignal, i))
                    {
                        triggeredLevels.Add(i);
                    }
                }
            }

            return triggeredLevels;
        }

        private bool ShouldExitAtLevel(double currentSignal, int exitLevelIndex)
        {
            double exitThreshold = EntrySignalThreshold * ExitLevels[exitLevelIndex];

            if (IsMeanReverting)
            {
                // For mean reverting, exit when signal moves back toward mean
                if (Side == OrderSide.Buy)
                    return currentSignal >= -exitThreshold;
                else
                    return currentSignal <= exitThreshold;
            }
            else
            {
                // For momentum, exit when signal weakens
                if (Side == OrderSide.Buy)
                    return currentSignal <= exitThreshold;
                else
                    return currentSignal >= -exitThreshold;
            }
        }

        /// <summary>
        /// Execute exit for a specific exit level
        /// </summary>
        public int ExecuteExit(int exitLevelIndex, double exitPrice, DateTime dateTime)
        {
            if (!ExitLevelStatus.ContainsKey(exitLevelIndex) || ExitLevelStatus[exitLevelIndex] <= 0)
                return 0;

            int exitSize = ExitLevelStatus[exitLevelIndex];
            ExitLevelStatus[exitLevelIndex] = 0;

            // Update current position
            if (Side == OrderSide.Buy)
                CurrentPosition -= exitSize;
            else
                CurrentPosition += exitSize;

            return exitSize;
        }

        #endregion

        #region Order Management

        /// <summary>
        /// Add an order to this level's tracking
        /// </summary>
        public void AddOrder(int orderId, LevelOrderType orderType, int quantity, double price, int exitLevelIndex = -1)
        {
            Orders[orderId] = new LevelOrder
            {
                OrderId = orderId,
                OrderType = orderType,
                Quantity = quantity,
                Price = price,
                ExitLevelIndex = exitLevelIndex,
                Status = OrderStatus.PendingNew
            };
        }

        /// <summary>
        /// Update order status
        /// </summary>
        public void UpdateOrderStatus(int orderId, OrderStatus status)
        {
            if (Orders.ContainsKey(orderId))
            {
                Orders[orderId].Status = status;
            }
        }

        /// <summary>
        /// Remove completed orders
        /// </summary>
        public void CleanupCompletedOrders()
        {
            var completedOrders = Orders.Where(kvp =>
                kvp.Value.Status == OrderStatus.Filled ||
                kvp.Value.Status == OrderStatus.Cancelled ||
                kvp.Value.Status == OrderStatus.Rejected)
                .Select(kvp => kvp.Key)
                .ToList();

            foreach (var orderId in completedOrders)
            {
                Orders.Remove(orderId);
            }
        }

        /// <summary>
        /// Check if this level has any pending orders
        /// </summary>
        public bool HasPendingOrders()
        {
            return Orders.Any(kvp =>
                kvp.Value.Status == OrderStatus.PendingNew ||
                kvp.Value.Status == OrderStatus.New ||
                kvp.Value.Status == OrderStatus.PartiallyFilled);
        }

        #endregion

        #region Utility Methods

        /// <summary>
        /// Get the total remaining exit quantity for all levels
        /// </summary>
        public int GetTotalRemainingExitQuantity()
        {
            return ExitLevelStatus.Values.Sum();
        }

        /// <summary>
        /// Get exit quantity for a specific level
        /// </summary>
        public int GetExitQuantityForLevel(int exitLevelIndex)
        {
            return ExitLevelStatus.ContainsKey(exitLevelIndex) ? ExitLevelStatus[exitLevelIndex] : 0;
        }

        /// <summary>
        /// Calculate unrealized PnL for this level
        /// </summary>
        public double CalculateUnrealizedPnL(double currentPrice)
        {
            if (CurrentPosition == 0) return 0;

            if (Side == OrderSide.Buy)
                return CurrentPosition * (currentPrice - EntryPrice);
            else
                return Math.Abs(CurrentPosition) * (EntryPrice - currentPrice);
        }

        public override string ToString()
        {
            return $"Level {Id}: Threshold={EntrySignalThreshold}, Position={CurrentPosition}/{PositionSize}, " +
                   $"Entry=${EntryPrice:F2}, Complete={IsLevelComplete}";
        }

        #endregion
    }

    /// <summary>
    /// Represents an order associated with a specific level
    /// </summary>
    public class LevelOrder
    {
        public int OrderId { get; set; }
        public LevelOrderType OrderType { get; set; }
        public int Quantity { get; set; }
        public double Price { get; set; }
        public int ExitLevelIndex { get; set; } = -1; // -1 for entry orders
        public OrderStatus Status { get; set; }
        public DateTime CreatedTime { get; set; } = DateTime.Now;
    }

    /// <summary>
    /// Types of orders for level management
    /// </summary>
    public enum LevelOrderType
    {
        Entry,
        Exit
=======
        public string LevelID { get; set; }
        
        public double EntryPrice { get; set; }
        public double ExitPrice { get; set; }

        public LevelOrder ActualEntryOrder { get; set; }
        public LevelOrder ActualExitOrder { get; set; }

        public LevelOrder TheoEntryOrder { get; set; }
        public LevelOrder TheoExitOrder { get; set; }

        public int NetTheoPosition { get; set; }
        public double NetPosition { get; set; }
        public OrderSide Side { get; set; }

        public Level(string levelID, OrderSide side, int size, double entryPrice, double exitPrice)
        {
            NetPosition = 0;
            LevelID = levelID;
            EntryPrice = entryPrice;
            ExitPrice = exitPrice;
            Side = side;
            TheoEntryOrder = new LevelOrder();
            TheoExitOrder = new LevelOrder();
            ActualEntryOrder = new LevelOrder();
            ActualExitOrder = new LevelOrder();
        }
    }

    public class LevelOrder
    {
        public int Position { get; set; }
        public int CurrentPosition { get; set; }
        public int[] LiveTransit { get; set; }
        public double Price { get; set; }
        public int Id { get; set; }
        public bool IsEntry { get; set; }
        public OrderSide Side { get; set; }

        public LevelOrder()
        {
            LiveTransit = new int[2];
            LiveTransit[0] = 0;
            LiveTransit[1] = 0;
        }

        public LevelOrder(int id, int position, double price, OrderSide side, bool isEntry)
        {
            Id = id; 
            Position = position; 
            Price = price;
            IsEntry = isEntry;
            Side = side;
            LiveTransit = new int[2];
            LiveTransit[0] = 0;
            LiveTransit[1] = 1;
            CurrentPosition = 0;
        }
>>>>>>> ce9ee116
    }
}<|MERGE_RESOLUTION|>--- conflicted
+++ resolved
@@ -11,409 +11,6 @@
     /// </summary>
     public class Level
     {
-<<<<<<< HEAD
-        #region Properties
-
-        /// <summary>
-        /// Unique identifier for this level
-        /// </summary>
-        public string Id { get; private set; }
-
-        /// <summary>
-        /// The signal threshold that triggered this level's entry
-        /// </summary>
-        public double EntrySignalThreshold { get; private set; }
-
-        /// <summary>
-        /// The actual signal value when entry was triggered
-        /// </summary>
-        public double ActualEntrySignal { get; set; }
-
-        /// <summary>
-        /// The price at which this level was entered
-        /// </summary>
-        public double EntryPrice { get; set; }
-
-        /// <summary>
-        /// The side of the position (Long/Short)
-        /// </summary>
-        public OrderSide Side { get; set; }
-
-        /// <summary>
-        /// The size of the position for this level
-        /// </summary>
-        public int PositionSize { get; set; }
-
-        /// <summary>
-        /// Current net position for this level (can be partial due to exits)
-        /// </summary>
-        public int CurrentPosition { get; set; }
-
-        /// <summary>
-        /// Exit level multipliers (e.g., 0.5, 0.25 means exit at 50% and 25% of entry signal)
-        /// </summary>
-        public List<double> ExitLevels { get; private set; }
-
-        /// <summary>
-        /// Track which exit levels have been triggered
-        /// Key: exit level index, Value: remaining quantity for that exit
-        /// </summary>
-        public Dictionary<int, int> ExitLevelStatus { get; private set; }
-
-        /// <summary>
-        /// Track orders for this level
-        /// Key: order ID, Value: order details
-        /// </summary>
-        public Dictionary<int, LevelOrder> Orders { get; private set; }
-
-        /// <summary>
-        /// DateTime when this level was created/entered
-        /// </summary>
-        public DateTime EntryDateTime { get; set; }
-
-        /// <summary>
-        /// Whether this level has been fully entered
-        /// </summary>
-        public bool IsEntryComplete { get; set; }
-
-        /// <summary>
-        /// Whether this level is completely closed (all exits filled)
-        /// </summary>
-        public bool IsLevelComplete => CurrentPosition == 0;
-
-        /// <summary>
-        /// Whether the strategy is mean reverting (affects exit logic)
-        /// </summary>
-        public bool IsMeanReverting { get; set; }
-
-        #endregion
-
-        #region Constructor
-
-        public Level(string id, double entrySignalThreshold, List<double> exitLevels, bool isMeanReverting = false)
-        {
-            Id = id;
-            EntrySignalThreshold = entrySignalThreshold;
-            ExitLevels = new List<double>(exitLevels);
-            IsMeanReverting = isMeanReverting;
-
-            ExitLevelStatus = new Dictionary<int, int>();
-            Orders = new Dictionary<int, LevelOrder>();
-
-            CurrentPosition = 0;
-            IsEntryComplete = false;
-        }
-
-        #endregion
-
-        #region Entry Methods
-
-        /// <summary>
-        /// Check if this level should enter based on current signal
-        /// </summary>
-        public bool ShouldEnter(double currentSignal, OrderSide side)
-        {
-            if (IsEntryComplete) return false;
-
-            if (IsMeanReverting)
-            {
-                // For mean reverting strategies, enter when signal moves away from mean
-                if (side == OrderSide.Buy)
-                    return currentSignal <= -EntrySignalThreshold;
-                else
-                    return currentSignal >= EntrySignalThreshold;
-            }
-            else
-            {
-                // For momentum strategies, enter when signal exceeds threshold
-                if (side == OrderSide.Buy)
-                    return currentSignal >= EntrySignalThreshold;
-                else
-                    return currentSignal <= -EntrySignalThreshold;
-            }
-        }
-
-        /// <summary>
-        /// Execute entry for this level
-        /// </summary>
-        public void ExecuteEntry(DateTime dateTime, OrderSide side, int positionSize, double entryPrice, double actualSignal)
-        {
-            EntryDateTime = dateTime;
-            Side = side;
-            PositionSize = positionSize;
-            CurrentPosition = positionSize * (side == OrderSide.Buy ? 1 : -1);
-            EntryPrice = entryPrice;
-            ActualEntrySignal = actualSignal;
-            IsEntryComplete = true;
-
-            // Initialize exit level status
-            InitializeExitLevels();
-        }
-
-        private void InitializeExitLevels()
-        {
-            ExitLevelStatus.Clear();
-            int exitSizePerLevel = Math.Abs(CurrentPosition) / ExitLevels.Count;
-            int remainder = Math.Abs(CurrentPosition) % ExitLevels.Count;
-
-            for (int i = 0; i < ExitLevels.Count; i++)
-            {
-                int sizeForThisLevel = exitSizePerLevel + (i < remainder ? 1 : 0);
-                ExitLevelStatus[i] = sizeForThisLevel;
-            }
-        }
-
-        #endregion
-
-        #region Exit Methods
-
-        /// <summary>
-        /// Check which exit levels should be triggered based on current signal
-        /// </summary>
-        public List<int> GetTriggeredExitLevels(double currentSignal)
-        {
-            if (!IsEntryComplete || IsLevelComplete) return new List<int>();
-
-            var triggeredLevels = new List<int>();
-
-            for (int i = 0; i < ExitLevels.Count; i++)
-            {
-                if (ExitLevelStatus.ContainsKey(i) && ExitLevelStatus[i] > 0)
-                {
-                    if (ShouldExitAtLevel(currentSignal, i))
-                    {
-                        triggeredLevels.Add(i);
-                    }
-                }
-            }
-
-            return triggeredLevels;
-        }
-
-        private bool ShouldExitAtLevel(double currentSignal, int exitLevelIndex)
-        {
-            double exitThreshold = EntrySignalThreshold * ExitLevels[exitLevelIndex];
-
-            if (IsMeanReverting)
-            {
-                // For mean reverting, exit when signal moves back toward mean
-                if (Side == OrderSide.Buy)
-                    return currentSignal >= -exitThreshold;
-                else
-                    return currentSignal <= exitThreshold;
-            }
-            else
-            {
-                // For momentum, exit when signal weakens
-                if (Side == OrderSide.Buy)
-                    return currentSignal <= exitThreshold;
-                else
-                    return currentSignal >= -exitThreshold;
-            }
-        }
-
-        /// <summary>
-        /// Execute exit for a specific exit level
-        /// </summary>
-        public int ExecuteExit(int exitLevelIndex, double exitPrice, DateTime dateTime)
-        {
-            if (!ExitLevelStatus.ContainsKey(exitLevelIndex) || ExitLevelStatus[exitLevelIndex] <= 0)
-                return 0;
-
-            int exitSize = ExitLevelStatus[exitLevelIndex];
-            ExitLevelStatus[exitLevelIndex] = 0;
-
-            // Update current position
-            if (Side == OrderSide.Buy)
-                CurrentPosition -= exitSize;
-            else
-                CurrentPosition += exitSize;
-
-            return exitSize;
-        }
-
-        #endregion
-
-        #region Order Management
-
-        /// <summary>
-        /// Add an order to this level's tracking
-        /// </summary>
-        public void AddOrder(int orderId, LevelOrderType orderType, int quantity, double price, int exitLevelIndex = -1)
-        {
-            Orders[orderId] = new LevelOrder
-            {
-                OrderId = orderId,
-                OrderType = orderType,
-                Quantity = quantity,
-                Price = price,
-                ExitLevelIndex = exitLevelIndex,
-                Status = OrderStatus.PendingNew
-            };
-        }
-
-        /// <summary>
-        /// Update order status
-        /// </summary>
-        public void UpdateOrderStatus(int orderId, OrderStatus status)
-        {
-            if (Orders.ContainsKey(orderId))
-            {
-                Orders[orderId].Status = status;
-            }
-        }
-
-        /// <summary>
-        /// Remove completed orders
-        /// </summary>
-        public void CleanupCompletedOrders()
-        {
-            var completedOrders = Orders.Where(kvp =>
-                kvp.Value.Status == OrderStatus.Filled ||
-                kvp.Value.Status == OrderStatus.Cancelled ||
-                kvp.Value.Status == OrderStatus.Rejected)
-                .Select(kvp => kvp.Key)
-                .ToList();
-
-            foreach (var orderId in completedOrders)
-            {
-                Orders.Remove(orderId);
-            }
-        }
-
-        /// <summary>
-        /// Check if this level has any pending orders
-        /// </summary>
-        public bool HasPendingOrders()
-        {
-            return Orders.Any(kvp =>
-                kvp.Value.Status == OrderStatus.PendingNew ||
-                kvp.Value.Status == OrderStatus.New ||
-                kvp.Value.Status == OrderStatus.PartiallyFilled);
-        }
-
-        #endregion
-
-        #region Utility Methods
-
-        /// <summary>
-        /// Get the total remaining exit quantity for all levels
-        /// </summary>
-        public int GetTotalRemainingExitQuantity()
-        {
-            return ExitLevelStatus.Values.Sum();
-        }
-
-        /// <summary>
-        /// Get exit quantity for a specific level
-        /// </summary>
-        public int GetExitQuantityForLevel(int exitLevelIndex)
-        {
-            return ExitLevelStatus.ContainsKey(exitLevelIndex) ? ExitLevelStatus[exitLevelIndex] : 0;
-        }
-
-        /// <summary>
-        /// Calculate unrealized PnL for this level
-        /// </summary>
-        public double CalculateUnrealizedPnL(double currentPrice)
-        {
-            if (CurrentPosition == 0) return 0;
-
-            if (Side == OrderSide.Buy)
-                return CurrentPosition * (currentPrice - EntryPrice);
-            else
-                return Math.Abs(CurrentPosition) * (EntryPrice - currentPrice);
-        }
-
-        public override string ToString()
-        {
-            return $"Level {Id}: Threshold={EntrySignalThreshold}, Position={CurrentPosition}/{PositionSize}, " +
-                   $"Entry=${EntryPrice:F2}, Complete={IsLevelComplete}";
-        }
-
-        #endregion
-    }
-
-    /// <summary>
-    /// Represents an order associated with a specific level
-    /// </summary>
-    public class LevelOrder
-    {
-        public int OrderId { get; set; }
-        public LevelOrderType OrderType { get; set; }
-        public int Quantity { get; set; }
-        public double Price { get; set; }
-        public int ExitLevelIndex { get; set; } = -1; // -1 for entry orders
-        public OrderStatus Status { get; set; }
-        public DateTime CreatedTime { get; set; } = DateTime.Now;
-    }
-
-    /// <summary>
-    /// Types of orders for level management
-    /// </summary>
-    public enum LevelOrderType
-    {
-        Entry,
-        Exit
-=======
-        public string LevelID { get; set; }
-        
-        public double EntryPrice { get; set; }
-        public double ExitPrice { get; set; }
-
-        public LevelOrder ActualEntryOrder { get; set; }
-        public LevelOrder ActualExitOrder { get; set; }
-
-        public LevelOrder TheoEntryOrder { get; set; }
-        public LevelOrder TheoExitOrder { get; set; }
-
-        public int NetTheoPosition { get; set; }
-        public double NetPosition { get; set; }
-        public OrderSide Side { get; set; }
-
-        public Level(string levelID, OrderSide side, int size, double entryPrice, double exitPrice)
-        {
-            NetPosition = 0;
-            LevelID = levelID;
-            EntryPrice = entryPrice;
-            ExitPrice = exitPrice;
-            Side = side;
-            TheoEntryOrder = new LevelOrder();
-            TheoExitOrder = new LevelOrder();
-            ActualEntryOrder = new LevelOrder();
-            ActualExitOrder = new LevelOrder();
-        }
-    }
-
-    public class LevelOrder
-    {
-        public int Position { get; set; }
-        public int CurrentPosition { get; set; }
-        public int[] LiveTransit { get; set; }
-        public double Price { get; set; }
-        public int Id { get; set; }
-        public bool IsEntry { get; set; }
-        public OrderSide Side { get; set; }
-
-        public LevelOrder()
-        {
-            LiveTransit = new int[2];
-            LiveTransit[0] = 0;
-            LiveTransit[1] = 0;
-        }
-
-        public LevelOrder(int id, int position, double price, OrderSide side, bool isEntry)
-        {
-            Id = id; 
-            Position = position; 
-            Price = price;
-            IsEntry = isEntry;
-            Side = side;
-            LiveTransit = new int[2];
-            LiveTransit[0] = 0;
-            LiveTransit[1] = 1;
-            CurrentPosition = 0;
-        }
->>>>>>> ce9ee116
+        public Level() { }
     }
 }